--- conflicted
+++ resolved
@@ -2,9 +2,4 @@
 progress 3:00 PM : Interface 
 progress 3:30 PM : Interface
 progress 4:00 PM : Backend
-progress 4:30 PM : Backend
-<<<<<<< HEAD
-progress 5:00 PM : Backend Workflow
-=======
-progress 5:00 PM : Backend 
->>>>>>> f657240f
+progress 4:30 PM : Backend